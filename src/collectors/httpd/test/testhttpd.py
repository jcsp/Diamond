#!/usr/bin/python
# coding=utf-8
################################################################################

from test import CollectorTestCase
from test import get_collector_config
from test import unittest
from mock import Mock
from mock import patch

from diamond.collector import Collector
from httpd import HttpdCollector
import httplib

################################################################################


class TestHTTPResponse(httplib.HTTPResponse):
    def __init__(self):
        pass

    def read(self):
        pass


class TestHttpdCollector(CollectorTestCase):
    def setUp(self, config=None):
        if config is None:
            config = get_collector_config('HttpdCollector', {
                'interval': '10',
                'url':      ''
            })
        else:
            config = get_collector_config('HttpdCollector', config)

        self.collector = HttpdCollector(config, None)

        self.HTTPResponse = TestHTTPResponse()

        httplib.HTTPConnection.request = Mock(return_value=True)
        httplib.HTTPConnection.getresponse = Mock(
            return_value=self.HTTPResponse)

    @patch.object(Collector, 'publish')
    def test_should_work_with_synthetic_data(self, publish_mock):
<<<<<<< HEAD
        patch_read = patch.object(TestHTTPResponse,
                                  'read',
                                  Mock(return_value=self.getFixture(
                                    'server-status-fake-1').getvalue()))
        
        patch_read.start()
        self.collector.collect()
        patch_read.stop()
=======
        self.setUp()

        with patch.object(TestHTTPResponse,
                          'read',
                          Mock(return_value=self.getFixture(
                              'server-status-fake-1').getvalue())):
            self.collector.collect()
>>>>>>> 00e160a2

        self.assertPublishedMany(publish_mock, {})

        patch_read = patch.object(TestHTTPResponse,
                                  'read',
                                  Mock(return_value=self.getFixture(
                                    'server-status-fake-2').getvalue()))
        
        patch_read.start()
        self.collector.collect()
        patch_read.stop()

        self.assertPublishedMany(publish_mock, {
            'TotalAccesses': 100,
            'ReqPerSec': 10,
            'BytesPerSec': 20480,
            'BytesPerReq': 204,
            'BusyWorkers': 6,
            'IdleWorkers': 4,
        })

    @patch.object(Collector, 'publish')
    def test_should_work_with_real_data(self, publish_mock):
<<<<<<< HEAD
        patch_read = patch.object(TestHTTPResponse,
                                  'read',
                                  Mock(return_value=self.getFixture(
                                    'server-status-live-1').getvalue()))
        
        patch_read.start()
        self.collector.collect()
        patch_read.stop()
=======
        self.setUp()

        with patch.object(TestHTTPResponse,
                          'read',
                          Mock(return_value=self.getFixture(
                              'server-status-live-1').getvalue())):
            self.collector.collect()
>>>>>>> 00e160a2

        self.assertPublishedMany(publish_mock, {})

        patch_read = patch.object(TestHTTPResponse,
                                  'read',
                                  Mock(return_value=self.getFixture(
                                    'server-status-live-2').getvalue()))
        
        patch_read.start()
        self.collector.collect()
        patch_read.stop()

        metrics = {
            'TotalAccesses': 8314,
            'ReqPerSec': 0,
            'BytesPerSec': 165,
            'BytesPerReq': 5418,
            'BusyWorkers': 9,
            'IdleWorkers': 0,
        }
        self.assertPublishedMany(publish_mock, metrics)

    @patch.object(Collector, 'publish')
    def test_should_work_with_multiple_servers(self, publish_mock):
        self.setUp(config={
            'urls': [
                'nickname1 http://localhost:8080/server-status?auto',
                'nickname2 http://localhost:8080/server-status?auto',
            ],
        })

        with patch.object(TestHTTPResponse,
                          'read',
                          Mock(return_value=self.getFixture(
                              'server-status-live-1').getvalue())):
            self.collector.collect()

        self.assertPublishedMany(publish_mock, {})

        with patch.object(TestHTTPResponse,
                          'read',
                          Mock(return_value=self.getFixture(
                              'server-status-live-2').getvalue())):
            self.collector.collect()

        metrics = {
            'nickname1.TotalAccesses': 8314,
            'nickname1.ReqPerSec': 0,
            'nickname1.BytesPerSec': 165,
            'nickname1.BytesPerReq': 5418,
            'nickname1.BusyWorkers': 9,
            'nickname1.IdleWorkers': 0,

            'nickname2.TotalAccesses': 8314,
            'nickname2.ReqPerSec': 0,
            'nickname2.BytesPerSec': 165,
            'nickname2.BytesPerReq': 5418,
            'nickname2.BusyWorkers': 9,
            'nickname2.IdleWorkers': 0,
        }

        self.setDocExample(collector=self.collector.__class__.__name__,
                           metrics=metrics,
                           defaultpath=self.collector.config['path'])
        self.assertPublishedMany(publish_mock, metrics)

################################################################################
if __name__ == "__main__":
    unittest.main()<|MERGE_RESOLUTION|>--- conflicted
+++ resolved
@@ -43,7 +43,8 @@
 
     @patch.object(Collector, 'publish')
     def test_should_work_with_synthetic_data(self, publish_mock):
-<<<<<<< HEAD
+        self.setUp()
+
         patch_read = patch.object(TestHTTPResponse,
                                   'read',
                                   Mock(return_value=self.getFixture(
@@ -52,15 +53,6 @@
         patch_read.start()
         self.collector.collect()
         patch_read.stop()
-=======
-        self.setUp()
-
-        with patch.object(TestHTTPResponse,
-                          'read',
-                          Mock(return_value=self.getFixture(
-                              'server-status-fake-1').getvalue())):
-            self.collector.collect()
->>>>>>> 00e160a2
 
         self.assertPublishedMany(publish_mock, {})
 
@@ -84,7 +76,8 @@
 
     @patch.object(Collector, 'publish')
     def test_should_work_with_real_data(self, publish_mock):
-<<<<<<< HEAD
+        self.setUp()
+        
         patch_read = patch.object(TestHTTPResponse,
                                   'read',
                                   Mock(return_value=self.getFixture(
@@ -93,15 +86,6 @@
         patch_read.start()
         self.collector.collect()
         patch_read.stop()
-=======
-        self.setUp()
-
-        with patch.object(TestHTTPResponse,
-                          'read',
-                          Mock(return_value=self.getFixture(
-                              'server-status-live-1').getvalue())):
-            self.collector.collect()
->>>>>>> 00e160a2
 
         self.assertPublishedMany(publish_mock, {})
 
@@ -133,19 +117,25 @@
             ],
         })
 
-        with patch.object(TestHTTPResponse,
-                          'read',
-                          Mock(return_value=self.getFixture(
-                              'server-status-live-1').getvalue())):
-            self.collector.collect()
+        patch_read = patch.object(TestHTTPResponse,
+                                  'read',
+                                  Mock(return_value=self.getFixture(
+                                    'server-status-live-1').getvalue()))
+        
+        patch_read.start()
+        self.collector.collect()
+        patch_read.stop()
 
         self.assertPublishedMany(publish_mock, {})
 
-        with patch.object(TestHTTPResponse,
-                          'read',
-                          Mock(return_value=self.getFixture(
-                              'server-status-live-2').getvalue())):
-            self.collector.collect()
+        patch_read = patch.object(TestHTTPResponse,
+                                  'read',
+                                  Mock(return_value=self.getFixture(
+                                    'server-status-live-2').getvalue()))
+        
+        patch_read.start()
+        self.collector.collect()
+        patch_read.stop()
 
         metrics = {
             'nickname1.TotalAccesses': 8314,
